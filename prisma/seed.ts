--- conflicted
+++ resolved
@@ -764,7 +764,6 @@
     // Seed follows
     await seedFollows(allUsers);
     
-<<<<<<< HEAD
     // Seed subscriptions (business users only)
     await seedSubscriptions(businessUsers, plans);
     
@@ -789,12 +788,32 @@
     // Seed recent searches
     await seedRecentSearches(allUsers);
     
-    console.log('🎯 All seeding completed successfully!');
-    console.log(`📊 Summary:`);
-=======
+    // Seed subscriptions (business users only)
+    await seedSubscriptions(businessUsers, plans);
+    
+    // Seed likes for reviews
+    await seedLikes(allUsers, reviews);
+    
+    // Seed comments and replies for reviews
+    await seedComments(allUsers, reviews);
+    
+    // Seed messages between users
+    await seedMessages(allUsers);
+    
+    // Seed business videos
+    await seedBusinessVideos(businessUsers);
+    
+    // Seed notifications
+    await seedNotifications(allUsers);
+    
+    // Seed support tickets
+    await seedSupportTickets(allUsers);
+    
+    // Seed recent searches
+    await seedRecentSearches(allUsers);
+    
     console.log('All seeding completed successfully!');
     console.log(`Summary:`);
->>>>>>> 8f6cb151
     console.log(`   - Categories: ${await prisma.category.count()}`);
     console.log(`   - Business Users: ${businessUsers.length}`);
     console.log(`   - Individual Users: ${individualUsers.length}`);
