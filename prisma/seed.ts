--- conflicted
+++ resolved
@@ -124,12 +124,8 @@
           mobile_number: faker.phone.number(),
           email: faker.internet.email(),
           username: faker.company.name(),
-<<<<<<< HEAD
           avatarUrl: faker.image.avatar(),
-          device_id: faker.string.uuid(),
-=======
           name: faker.company.name(),
->>>>>>> 8f6cb151
           status: faker.helpers.arrayElement(['ACTIVE', 'ACTIVE', 'ACTIVE', 'PENDING']), // Mostly active
           last_login: faker.date.recent({ days: 30 }),
           firebase_token: faker.string.uuid(),
@@ -165,12 +161,8 @@
           mobile_number: faker.phone.number(),
           email: faker.internet.email(),
           username: faker.internet.username(),
-<<<<<<< HEAD
           avatarUrl: faker.image.avatar(),
-          device_id: faker.string.uuid(),
-=======
           name: faker.person.fullName(),
->>>>>>> 8f6cb151
           status: faker.helpers.arrayElement(['ACTIVE', 'ACTIVE', 'ACTIVE', 'PENDING']), // Mostly active
           last_login: faker.date.recent({ days: 30 }),
           firebase_token: faker.string.uuid(),
