--- conflicted
+++ resolved
@@ -103,12 +103,8 @@
   mobile_number       String?            @unique
   email               String?            @unique 
   username            String
-<<<<<<< HEAD
   avatarUrl           String?
-  device_id           String?
-=======
   name                String?
->>>>>>> 8f6cb151
   status              Status
   last_login          DateTime?
   createdAt           DateTime           @default(now())
