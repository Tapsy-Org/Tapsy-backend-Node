--- conflicted
+++ resolved
@@ -65,11 +65,8 @@
 
   await s3.send(command);
 
-<<<<<<< HEAD
   // return file URL
   return `https://${process.env.AWS_BUCKET_NAME}.s3.${process.env.AWS_REGION}.amazonaws.com/${key}`;
-=======
-  return { uploadUrl, key };
 }
 
 /**
@@ -122,5 +119,4 @@
     const errorMessage = error instanceof Error ? error.message : 'Unknown error';
     throw new Error(`Failed to upload file to S3: ${errorMessage}`);
   }
->>>>>>> b271f59f
 }