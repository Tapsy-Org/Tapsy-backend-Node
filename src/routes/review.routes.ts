--- conflicted
+++ resolved
@@ -3,11 +3,7 @@
 
 import ReviewController from '../controllers/review.controller';
 import { requireAuth } from '../middlewares/auth.middleware';
-<<<<<<< HEAD
-import { Limiter } from '../middlewares/rateLimit';
-=======
 import { dataFetchLimiter } from '../middlewares/rateLimit.middleware';
->>>>>>> 4e398264
 
 const router = express.Router();
 
@@ -855,7 +851,7 @@
  */
 router.get(
   '/my/business-reviews',
-  Limiter,
+  dataFetchLimiter,
   requireAuth('BUSINESS'),
   ReviewController.getBusinessReviews,
 );
