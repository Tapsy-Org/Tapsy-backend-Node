--- conflicted
+++ resolved
@@ -1,10 +1,5 @@
-<<<<<<< HEAD
 import { ReviewRating, Status } from '@prisma/client';
-import { NextFunction, Request, Response } from 'express';
-=======
-import { ReviewRating } from '@prisma/client';
 import { NextFunction, Response } from 'express';
->>>>>>> 4e398264
 
 import { ReviewService } from '../services/review.service';
 import { AuthRequest } from '../types/express';
@@ -17,22 +12,6 @@
   static async createReview(req: AuthRequest, res: Response, next: NextFunction) {
     try {
       const { rating, badges, caption, hashtags, title, businessId } = req.body;
-
-      // Debug logging
-      console.log('Received form data:', {
-        rating,
-        badges,
-        caption,
-        hashtags,
-        title,
-        businessId,
-        hashtagsType: typeof hashtags,
-        hashtagsIsArray: Array.isArray(hashtags),
-        fileReceived: !!req.file,
-        fileSize: req.file?.size,
-        fileMimeType: req.file?.mimetype,
-      });
-
       // Get user ID from authenticated request
       const userId = req.user?.userId;
       if (!userId) {
@@ -356,7 +335,7 @@
         sortBy: sortBy as 'createdAt' | 'views' | 'rating',
         sortOrder: sortOrder as 'asc' | 'desc',
         search: search as string,
-        status: status as Status, // Will be validated in service
+        status: status as Status,
       };
 
       const result = await reviewService.getBusinessReviews(businessId, filters);
